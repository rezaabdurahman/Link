--- conflicted
+++ resolved
@@ -157,11 +157,8 @@
   }, [activeFilters.distance, activeFilters.interests, hasSearched, performSearch]);
 
   // Determine which users to display: search results if searched, otherwise nearby users with basic filtering
-<<<<<<< HEAD
-  const displayUsers = hasSearched ? searchResults : nearbyUsers
-=======
+
   const baseDisplayUsers = hasSearched ? searchResults : nearbyUsers
->>>>>>> 85c5abc8
     .filter(user =>
       !hiddenUserIds.has(user.id) && // Exclude hidden users
       (searchQuery === '' || 
@@ -179,8 +176,6 @@
       }
       return 0; // Maintain original order for feed mode
     });
-<<<<<<< HEAD
-=======
 
   // For grid view: Add click likelihood scores and create chunks
   // For feed view: Use users as-is
@@ -191,7 +186,6 @@
   const gridChunks = isGridView && usersWithLikelihood.length > 0 
     ? createGridChunks(usersWithLikelihood) 
     : [];
->>>>>>> 85c5abc8
 
   const toggleAvailability = async (): Promise<void> => {
     if (isAvailabilitySubmitting) return; // Prevent multiple submissions
