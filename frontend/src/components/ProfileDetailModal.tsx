import React, { useState, useEffect } from 'react';
import { X, MessageCircle, MapPin, Users, EyeOff } from 'lucide-react';
import { FaInstagram, FaTwitter, FaFacebook, FaLinkedin, FaTiktok, FaSnapchat, FaYoutube } from 'react-icons/fa';
import { User, Chat } from '../types';
import ConversationModal from './ConversationModal';
import FriendButton from './FriendButton';
import IconActionButton from './IconActionButton';
import { useFriendRequests } from '../hooks/useFriendRequests';
import { getUserProfile, UserProfileResponse, getProfileErrorMessage } from '../services/userClient';

interface ProfileDetailModalProps {
  userId: string;
  onClose: () => void;
  onHide?: (userId: string) => void;
}

// Helper function to convert UserProfileResponse to User type
const mapUserProfileToUser = (profile: UserProfileResponse): User => {
  return {
    id: profile.id,
    name: `${profile.first_name} ${profile.last_name}`.trim(),
    age: profile.age || (profile.date_of_birth ? 
      Math.floor((Date.now() - new Date(profile.date_of_birth).getTime()) / (365.25 * 24 * 60 * 60 * 1000)) : 
      25), // Use age from backend or calculate it, fallback to 25
    profilePicture: profile.profile_picture || undefined,
    bio: profile.bio || 'No bio available',
    interests: profile.interests || [], // Use interests from backend
    location: {
      lat: 0, // Will need to be added to backend
      lng: 0, // Will need to be added to backend
      proximityMiles: Math.floor(Math.random() * 10) + 1 // fallback
    },
    isAvailable: true, // fallback
    mutualFriends: profile.mutual_friends ? Array(profile.mutual_friends).fill('').map(() => 'friend') : [], // Convert count to array
    connectionPriority: 'regular' as const,
    lastSeen: new Date(profile.last_login_at || Date.now()),
    profileType: 'public' as const // Will be determined by privacy settings
  };
};

const ProfileDetailModal: React.FC<ProfileDetailModalProps> = ({ userId, onClose, onHide }): JSX.Element => {
  const [user, setUser] = useState<User | undefined>(undefined);
  const [loading, setLoading] = useState<boolean>(false);
  const [error, setError] = useState<string | undefined>(undefined);
  const [isChatOpen, setIsChatOpen] = useState<boolean>(false);
  const [brokenImages, setBrokenImages] = useState<Set<string>>(new Set());
  
  // Use the friendship hook to get real friendship status
  const { getFriendshipStatus } = useFriendRequests();
  const friendshipStatus = getFriendshipStatus(userId).status;

  // Fetch user profile data when modal mounts or userId changes
  useEffect(() => {
    const fetchUserProfile = async () => {
      if (!userId) return;
      
      setLoading(true);
      setError(undefined);
      
      try {
        const profileResponse = await getUserProfile(userId);
        const mappedUser = mapUserProfileToUser(profileResponse);
        setUser(mappedUser);
        setProfileResponse(profileResponse); // Store the full response
      } catch (err: any) {
        console.error('Failed to fetch user profile:', err);
        setError(getProfileErrorMessage(err.error || err, userId));
      } finally {
        setLoading(false);
      }
    };

    fetchUserProfile();
  }, [userId]);

  // Determine if users are friends based on friendship status
  const isFriend = friendshipStatus === 'friends';
  
  const handleFriendAction = (action: string, success: boolean) => {
    if (success) {
      console.log(`Friend action ${action} completed successfully`);
      // The friendship hook will automatically update the status
      // We can add any additional UI feedback here if needed
    }
  };

  const handleHideUser = (): void => {
    if (onHide && user) {
      onHide(user.id);
      onClose(); // Close the modal after hiding
    }
  };


  const handleModalKeyDown = (e: React.KeyboardEvent): void => {
    if (e.key === 'Escape') {
      onClose();
    }
  };

  // Create a Chat object for ConversationModal (only when user is available)
  const chatData: Chat | null = user ? {
    id: `chat-${user.id}`,
    participantId: user.id,
    participantName: user.profileType === 'public' ? user.name : 'Private Profile',
    participantAvatar: user.profilePicture || '',
    lastMessage: {
      id: 'last-msg',
      senderId: user.id,
      receiverId: 'current-user',
      content: "Hey there! 👋",
      timestamp: new Date(Date.now() - 300000),
      type: 'text'
    },
    unreadCount: 0,
    conversationSummary: 'Recent conversation',
    priority: 1,
    messages: []
  } : null;

  // We'll need the original profile response to get social links and photos
  const [profileResponse, setProfileResponse] = useState<UserProfileResponse | undefined>(undefined);
  
  // Map social links from backend with appropriate brand icons
  const getSocialIcon = (platform: string) => {
    const platformLower = platform.toLowerCase();
    if (platformLower.includes('instagram')) return FaInstagram;
    if (platformLower.includes('twitter') || platformLower.includes('x.com')) return FaTwitter;
    if (platformLower.includes('facebook')) return FaFacebook;
    if (platformLower.includes('linkedin')) return FaLinkedin;
    if (platformLower.includes('tiktok')) return FaTiktok;
    if (platformLower.includes('snapchat')) return FaSnapchat;
    if (platformLower.includes('youtube')) return FaYoutube;
    return MessageCircle; // fallback icon
  };

  const socialLinks = profileResponse?.social_links?.map(link => ({
    platform: link.platform,
    icon: getSocialIcon(link.platform),
    handle: link.username ? `@${link.username}` : link.url,
    url: link.url
  })) || [];

  // Use additional photos from backend and filter out broken ones
  const additionalPhotos = profileResponse?.additional_photos?.filter(photo => 
    photo && !brokenImages.has(photo)
  ) || [];

  // Handle broken images
  const handleImageError = (photoUrl: string) => {
    setBrokenImages(prev => new Set([...prev, photoUrl]));
  };

  // Loading skeleton component
  const ProfileSkeleton = () => (
    <div className="text-center mb-6">
      <div className="relative inline-block mb-4">
        <div className="w-30 h-30 rounded-full bg-surface-hover border-2 border-white/20 shadow-lg animate-pulse" />
      </div>
      <div className="h-8 bg-surface-hover rounded mb-2 animate-pulse" />
      <div className="h-4 bg-surface-hover rounded w-3/4 mx-auto mb-4 animate-pulse" />
      <div className="flex gap-3 justify-center">
        <div className="flex-1 max-w-36 h-12 bg-surface-hover rounded-ios animate-pulse" />
        <div className="flex-1 max-w-36 h-12 bg-surface-hover rounded-ios animate-pulse" />
      </div>
    </div>
  );

  // Error display component
  const ErrorDisplay = ({ errorMessage }: { errorMessage: string }) => (
    <div className="text-center py-8">
      <div className="mb-4 p-4 bg-red-500/20 border border-red-500/30 rounded-lg">
        <p className="text-red-400 font-medium">Unable to load profile</p>
        <p className="text-red-300 text-sm mt-1">{errorMessage}</p>
      </div>
      <button 
        onClick={() => window.location.reload()}
        className="px-4 py-2 bg-aqua hover:bg-aqua-dark text-white rounded-lg transition-colors"
      >
        Retry
      </button>
    </div>
  );

  return (
    <div 
      className="modal-overlay" 
      onClick={onClose}
      onKeyDown={handleModalKeyDown}
      role="dialog"
      aria-modal="true"
      tabIndex={-1}
    >
      <div 
        className="modal-content" 
        onClick={(e) => e.stopPropagation()}
        onKeyDown={(e) => e.stopPropagation()}
      >
<<<<<<< HEAD
        {/* Header */}
        <div className="flex justify-between items-center p-5 pb-0">
          <h2 className="text-2xl font-bold m-0 text-gradient-aqua">
            Profile
          </h2>
          <div className="flex items-center gap-2">
            {/* Only Hide and Close buttons in header */}
            {user && onHide && (
              <IconActionButton
                Icon={EyeOff}
                label="Hide user"
                onClick={handleHideUser}
                variant="secondary"
                size="small"
              />
            )}
            <button
              onClick={onClose}
              className="w-8 h-8 rounded-full bg-white/20 hover:bg-white/30 transition-colors duration-200 flex items-center justify-center"
            >
              <X size={16} className="text-white" />
            </button>
          </div>
=======
        {/* Fixed Header - Only Close Button */}
        <div className="flex justify-end items-center p-5 pb-0">
          <button
            onClick={onClose}
            className="w-8 h-8 rounded-full bg-white/20 hover:bg-white/30 transition-colors duration-200 flex items-center justify-center"
          >
            <X size={16} className="text-white" />
          </button>
>>>>>>> 2d585ba1
        </div>

        {/* Scrollable Content */}
        <div className="max-h-[80vh] overflow-y-auto scrollbar-hide">
          {loading && <ProfileSkeleton />}
          
          {error && <ErrorDisplay errorMessage={error} />}
          
          {user && !loading && !error && (
            <>
              {/* Profile Title & Hide Button */}
              <div className="flex justify-between items-center px-5 pt-0 pb-4">
                <h2 className="text-2xl font-bold m-0 text-gradient-aqua">
                  Profile
                </h2>
                {onHide && (
                  <IconActionButton
                    Icon={EyeOff}
                    label="Hide user"
                    onClick={handleHideUser}
                    variant="secondary"
                    size="small"
                  />
                )}
              </div>

              {/* Profile Header */}
<<<<<<< HEAD
              <div className="text-center mb-4 p-5 pb-0">
=======
              <div className="text-center mb-4 px-5 pb-0">
>>>>>>> 2d585ba1
                <div className="relative inline-block mb-4">
                  {user.profilePicture ? (
                    <img
                      src={user.profilePicture}
                      alt={user.name}
                      className="w-30 h-30 rounded-full object-cover border-2 border-white/20 shadow-lg"
                    />
                  ) : (
                    <div className="w-30 h-30 rounded-full bg-surface-hover border-2 border-white/20 shadow-lg flex items-center justify-center">
                      <div className="text-text-muted text-4xl font-bold">
                        {user.name.charAt(0).toUpperCase()}
                      </div>
                    </div>
                  )}
                  {user.isAvailable && (
                    <div className="absolute bottom-2 right-2 w-5 h-5 bg-aqua rounded-full border-2 border-surface-dark" />
                  )}
                </div>
                
                {user.profileType === 'public' ? (
                  <h3 className="text-3xl font-bold mb-2 text-gradient-primary">
                    {user.name}, {user.age}
                  </h3>
                ) : (
                  <h3 className="text-3xl font-bold mb-2 text-gradient-primary">
                    Private Profile
                  </h3>
                )}
                
                {/* Distance, Mutual Friends & Social Links */}
                <div className="flex justify-center items-center gap-4 mb-4 flex-wrap">
                  {/* Distance */}
                  <div className="flex items-center gap-1">
                    <MapPin size={16} className="text-text-secondary" />
                    <span className="text-text-secondary text-sm">
                      {user.location.proximityMiles} mi
                    </span>
                  </div>
                  
                  {/* Mutual Friends */}
                  {user.mutualFriends.length > 0 && (
                    <div className="flex items-center gap-1">
                      <Users size={16} className="text-aqua" />
                      <span className="text-aqua text-sm font-medium">
                        {user.mutualFriends.length} mutuals
                      </span>
                    </div>
                  )}
                  
                  {/* Social Media Links - same row */}
                  {user.profileType === 'public' && socialLinks.length > 0 && (
                    <div className="flex gap-2">
                      {socialLinks.map((social, index) => {
                        const IconComponent = social.icon;
                        const getSocialIconColor = (platform: string) => {
                          const platformLower = platform.toLowerCase();
                          if (platformLower.includes('instagram')) return 'text-pink-500 hover:text-pink-600';
                          if (platformLower.includes('twitter') || platformLower.includes('x.com')) return 'text-blue-400 hover:text-blue-500';
                          if (platformLower.includes('facebook')) return 'text-blue-600 hover:text-blue-700';
                          if (platformLower.includes('linkedin')) return 'text-blue-700 hover:text-blue-800';
                          if (platformLower.includes('tiktok')) return 'text-black hover:text-gray-800';
                          if (platformLower.includes('snapchat')) return 'text-yellow-400 hover:text-yellow-500';
                          if (platformLower.includes('youtube')) return 'text-red-600 hover:text-red-700';
                          return 'text-aqua hover:text-aqua-dark';
                        };
                        
                        return (
                          <a
                            key={index}
                            href={social.url}
                            target="_blank"
                            rel="noopener noreferrer"
                            onClick={(e) => e.stopPropagation()}
                            className="w-8 h-8 rounded-full bg-white/10 hover:bg-white/20 flex items-center justify-center transition-all duration-200 hover-glow group"
                            title={social.handle}
                          >
                            <IconComponent 
                              size={16} 
                              className={`${getSocialIconColor(social.platform)} transition-colors`}
                            />
                          </a>
                        );
                      })}
                    </div>
                  )}
                </div>
              </div>

              {/* Action Buttons */}
              <div className="px-5 mb-4">
                <div className="flex gap-3">
                  <button
                    onClick={() => setIsChatOpen(true)}
                    className="flex-1 bg-gray-200 hover:bg-gray-300 text-gray-800 font-medium py-3 px-4 rounded-lg transition-colors duration-200 flex items-center justify-center gap-2"
                  >
                    <MessageCircle size={18} />
                    Send a message
                  </button>
                  <FriendButton
                    userId={user.id}
                    size="large"
<<<<<<< HEAD
                    variant="outline"
                    className="flex-1"
=======
                    variant="default"
                    className="flex-1 bg-gray-200 hover:bg-gray-300 !text-gray-800 font-medium py-3 px-4 rounded-lg transition-colors duration-200 [&>*]:!text-gray-800 [&_svg]:!text-gray-800"
>>>>>>> 2d585ba1
                  />
                </div>
              </div>

              {/* Bio */}
              <div className="px-5 mb-3">
                <h4 className="text-lg font-semibold mb-2 text-text-primary">
                  About
                </h4>
                <p className="text-text-secondary text-base leading-relaxed">
                  {user.bio}
                </p>
              </div>

              {/* Interests */}
              <div className="px-5 mb-3">
                <h4 className="text-lg font-semibold mb-2 text-text-primary">
                  Interests
                </h4>
                <div className="flex flex-wrap gap-2">
                  {user.interests && user.interests.length > 0 ? (
                    user.interests.map((interest, index) => (
                      <span
                        key={index}
                        className="bg-aqua/20 text-aqua px-3 py-1.5 rounded-full text-sm font-medium backdrop-blur-sm"
                      >
                        {interest}
                      </span>
                    ))
                  ) : (
                    <span className="text-text-secondary text-sm">No interests listed</span>
                  )}
                </div>
              </div>

              {/* Photos - only show for public profiles */}
              {user.profileType === 'public' && additionalPhotos.length > 0 && (
                <div className="px-5 mb-5">
                  <h4 className="text-lg font-semibold mb-2 text-text-primary">
                    Photos
                  </h4>
                  <div className="grid grid-cols-2 gap-3">
                    {additionalPhotos.map((photo, index) => (
                      <img
                        key={photo}
                        src={photo}
                        alt={`${user.name}'s photo ${index + 1}`}
                        className="w-full aspect-square rounded-xl object-cover cursor-pointer hover:scale-105 transition-transform duration-200 hover-glow"
                        onError={() => handleImageError(photo)}
                      />
                    ))}
                  </div>
                </div>
              )}
            </>
          )}
        </div>

        {/* ConversationModal */}
        {chatData && (
          <ConversationModal
            isOpen={isChatOpen}
            onClose={() => setIsChatOpen(false)}
            chat={chatData}
            onAddFriend={() => handleFriendAction('send', true)}
            isFriend={isFriend}
          />
        )}
      </div>
    </div>
  );
};

export default ProfileDetailModal;<|MERGE_RESOLUTION|>--- conflicted
+++ resolved
@@ -196,31 +196,6 @@
         onClick={(e) => e.stopPropagation()}
         onKeyDown={(e) => e.stopPropagation()}
       >
-<<<<<<< HEAD
-        {/* Header */}
-        <div className="flex justify-between items-center p-5 pb-0">
-          <h2 className="text-2xl font-bold m-0 text-gradient-aqua">
-            Profile
-          </h2>
-          <div className="flex items-center gap-2">
-            {/* Only Hide and Close buttons in header */}
-            {user && onHide && (
-              <IconActionButton
-                Icon={EyeOff}
-                label="Hide user"
-                onClick={handleHideUser}
-                variant="secondary"
-                size="small"
-              />
-            )}
-            <button
-              onClick={onClose}
-              className="w-8 h-8 rounded-full bg-white/20 hover:bg-white/30 transition-colors duration-200 flex items-center justify-center"
-            >
-              <X size={16} className="text-white" />
-            </button>
-          </div>
-=======
         {/* Fixed Header - Only Close Button */}
         <div className="flex justify-end items-center p-5 pb-0">
           <button
@@ -229,7 +204,6 @@
           >
             <X size={16} className="text-white" />
           </button>
->>>>>>> 2d585ba1
         </div>
 
         {/* Scrollable Content */}
@@ -257,11 +231,7 @@
               </div>
 
               {/* Profile Header */}
-<<<<<<< HEAD
-              <div className="text-center mb-4 p-5 pb-0">
-=======
               <div className="text-center mb-4 px-5 pb-0">
->>>>>>> 2d585ba1
                 <div className="relative inline-block mb-4">
                   {user.profilePicture ? (
                     <img
@@ -363,13 +333,8 @@
                   <FriendButton
                     userId={user.id}
                     size="large"
-<<<<<<< HEAD
-                    variant="outline"
-                    className="flex-1"
-=======
                     variant="default"
                     className="flex-1 bg-gray-200 hover:bg-gray-300 !text-gray-800 font-medium py-3 px-4 rounded-lg transition-colors duration-200 [&>*]:!text-gray-800 [&_svg]:!text-gray-800"
->>>>>>> 2d585ba1
                   />
                 </div>
               </div>
