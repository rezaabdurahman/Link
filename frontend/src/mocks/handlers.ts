<<<<<<< HEAD
import { rest } from 'msw';
import { BroadcastResponse } from '../services/broadcastClient';

// Mock database for broadcasts
const mockBroadcasts: Map<string, BroadcastResponse> = new Map();
=======
import { http, HttpResponse } from 'msw';
import { BroadcastResponse, PublicBroadcastResponse } from '../services/broadcastClient';
import { AvailabilityResponse, PublicAvailabilityResponse, AvailableUsersResponse, HeartbeatResponse } from '../services/availabilityClient';
>>>>>>> b3899712

// Helper to generate UUID
const generateId = () => crypto.randomUUID();

// Helper to get current timestamp
const now = () => new Date().toISOString();

// Mock database for broadcasts
let mockBroadcasts: Map<string, BroadcastResponse> = new Map();

// Mock database for availability
let mockAvailability: Map<string, AvailabilityResponse> = new Map();

// Initialize some demo availability data
mockAvailability.set('demo-user-1', {
  id: generateId(),
  user_id: 'demo-user-1',
  is_available: false,
  created_at: now(),
  updated_at: now(),
});

mockAvailability.set('demo-user-2', {
  id: generateId(),
  user_id: 'demo-user-2', 
  is_available: true,
  last_available_at: now(),
  created_at: now(),
  updated_at: now(),
});

mockAvailability.set('demo-user-3', {
  id: generateId(),
  user_id: 'demo-user-3',
  is_available: true,
  last_available_at: new Date(Date.now() - 10 * 60 * 1000).toISOString(), // 10 minutes ago
  created_at: now(),
  updated_at: now(),
});

// Helper to calculate expiration time
const getExpirationTime = (hours: number = 24) => {
  const expiration = new Date();
  expiration.setHours(expiration.getHours() + hours);
  return expiration.toISOString();
};

// SECURITY: Helper to safely extract and validate user ID  
const extractUserId = (req: any): string | null => {
  const authHeader = req.headers.get('Authorization');
  const userIdHeader = req.headers.get('X-User-ID');
  
  // SECURITY: Strict authentication validation
  if (!authHeader && !userIdHeader) {
    return null;
  }
  
  // SECURITY: In development, validate dev token format
  if (authHeader && authHeader.includes('dev-token-')) {
    const token = authHeader.replace('Bearer ', '');
    if (token.startsWith('dev-token-') && token.length > 10) {
      return token.replace('dev-token-', '');
    }
  }
  
  // SECURITY: Fallback to X-User-ID only in development/demo
  if (userIdHeader && userIdHeader.match(/^[a-zA-Z0-9-]+$/)) {
    return userIdHeader;
  }
  
  // SECURITY: Default demo user for MSW testing
  return 'demo-user-1';
};

export const broadcastHandlers = [
  // GET /broadcasts - Get current user's broadcast
  rest.get('*/broadcasts', (req, res, ctx) => {
    const userId = extractUserId(req);
    
    if (!userId) {
      return res(
        ctx.status(401),
        ctx.json({
          error: 'unauthorized',
          message: 'User not authenticated',
          code: 401,
          timestamp: now(),
        })
      );
    }

    const broadcast = mockBroadcasts.get(userId);

    if (!broadcast) {
      return res(
        ctx.status(404),
        ctx.json({
          error: 'not_found',
          message: 'No active broadcast found',
          code: 404,
          timestamp: now(),
        })
      );
    }

    // Check if broadcast is expired
    if (broadcast.expires_at && new Date(broadcast.expires_at) < new Date()) {
      mockBroadcasts.delete(userId);
      return res(
        ctx.status(404),
        ctx.json({
          error: 'not_found',
          message: 'No active broadcast found',
          code: 404,
          timestamp: now(),
        })
      );
    }

    return res(ctx.json(broadcast));
  }),

  // POST /broadcasts - Create new broadcast
  rest.post('*/broadcasts', async (req, res, ctx) => {
    const authHeader = req.headers.get('Authorization');
    const userIdHeader = req.headers.get('X-User-ID');
    
    if (!authHeader && !userIdHeader) {
      return res(
        ctx.status(401),
        ctx.json({
          error: 'unauthorized',
          message: 'User not authenticated',
          code: 401,
          timestamp: now(),
        })
      );
    }

    try {
      const body = await req.json() as { message: string; expires_in_hours?: number };
      
      // Validation
      if (!body.message || body.message.trim().length === 0) {
        return res(
          ctx.status(400),
          ctx.json({
            error: 'validation_error',
            message: 'Broadcast message cannot be empty',
            code: 400,
            timestamp: now(),
          })
        );
      }

      if (body.message.length > 200) {
        return res(
          ctx.status(400),
          ctx.json({
            error: 'validation_error',
            message: 'Broadcast message must be 200 characters or less',
            code: 400,
            timestamp: now(),
          })
        );
      }

      const userId = userIdHeader || 'demo-user-1';
      
      // Check if user already has a broadcast
      if (mockBroadcasts.has(userId)) {
        return res(
          ctx.status(409),
          ctx.json({
            error: 'conflict_error',
            message: 'You already have an active broadcast. Please update or delete it first.',
            code: 409,
            timestamp: now(),
          })
        );
      }

      // Create new broadcast
      const broadcast: BroadcastResponse = {
        id: generateId(),
        user_id: userId,
        message: body.message.trim(),
        is_active: true,
        expires_at: getExpirationTime(body.expires_in_hours),
        created_at: now(),
        updated_at: now(),
      };

      mockBroadcasts.set(userId, broadcast);
      
      // Simulate network delay (reduced for testing)
      await new Promise(resolve => setTimeout(resolve, process.env.NODE_ENV === 'test' ? 10 : 300));

      return res(ctx.status(201), ctx.json(broadcast));
    } catch (error) {
      return res(
        ctx.status(400),
        ctx.json({
          error: 'validation_error',
          message: 'Invalid request data',
          code: 400,
          timestamp: now(),
        })
      );
    }
  }),
<<<<<<< HEAD
=======

  // PUT /broadcasts - Update existing broadcast
  http.put('*/broadcasts', async ({ request }) => {
    const authHeader = request.headers.get('Authorization');
    const userIdHeader = request.headers.get('X-User-ID');
    
    if (!authHeader && !userIdHeader) {
      return HttpResponse.json(
        {
          error: 'unauthorized',
          message: 'User not authenticated',
          code: 401,
          timestamp: now(),
        },
        { status: 401 }
      );
    }

    try {
      const body = await request.json() as { message: string; expires_in_hours?: number };
      
      // Validation
      if (!body.message || body.message.trim().length === 0) {
        return HttpResponse.json(
          {
            error: 'validation_error',
            message: 'Broadcast message cannot be empty',
            code: 400,
            timestamp: now(),
          },
          { status: 400 }
        );
      }

      if (body.message.length > 200) {
        return HttpResponse.json(
          {
            error: 'validation_error',
            message: 'Broadcast message must be 200 characters or less',
            code: 400,
            timestamp: now(),
          },
          { status: 400 }
        );
      }

      const userId = userIdHeader || 'demo-user-1';
      const existingBroadcast = mockBroadcasts.get(userId);

      if (!existingBroadcast) {
        return HttpResponse.json(
          {
            error: 'not_found',
            message: 'No active broadcast found to update',
            code: 404,
            timestamp: now(),
          },
          { status: 404 }
        );
      }

      // Update broadcast
      const updatedBroadcast: BroadcastResponse = {
        ...existingBroadcast,
        message: body.message.trim(),
        expires_at: getExpirationTime(body.expires_in_hours),
        updated_at: now(),
      };

      mockBroadcasts.set(userId, updatedBroadcast);
      
      // Simulate network delay
      await new Promise(resolve => setTimeout(resolve, 300));

      return HttpResponse.json(updatedBroadcast, { status: 200 });
    } catch (error) {
      return HttpResponse.json(
        {
          error: 'validation_error',
          message: 'Invalid request data',
          code: 400,
          timestamp: now(),
        },
        { status: 400 }
      );
    }
  }),

  // DELETE /broadcasts - Delete user's broadcast
  http.delete('*/broadcasts', ({ request }) => {
    const authHeader = request.headers.get('Authorization');
    const userIdHeader = request.headers.get('X-User-ID');
    
    if (!authHeader && !userIdHeader) {
      return HttpResponse.json(
        {
          error: 'unauthorized',
          message: 'User not authenticated',
          code: 401,
          timestamp: now(),
        },
        { status: 401 }
      );
    }

    const userId = userIdHeader || 'demo-user-1';
    const existingBroadcast = mockBroadcasts.get(userId);

    if (!existingBroadcast) {
      return HttpResponse.json(
        {
          error: 'not_found',
          message: 'No active broadcast found to delete',
          code: 404,
          timestamp: now(),
        },
        { status: 404 }
      );
    }

    mockBroadcasts.delete(userId);
    
    // 204 No Content response
    return new HttpResponse(null, { status: 204 });
  }),

  // GET /broadcasts/:userId - Get public user broadcast
  http.get('*/broadcasts/:userId', ({ params }) => {
    const { userId } = params;
    const broadcast = mockBroadcasts.get(userId as string);

    if (!broadcast) {
      return HttpResponse.json(
        {
          error: 'not_found',
          message: 'User not found or no active broadcast',
          code: 404,
          timestamp: now(),
        },
        { status: 404 }
      );
    }

    // Check if broadcast is expired
    if (broadcast.expires_at && new Date(broadcast.expires_at) < new Date()) {
      mockBroadcasts.delete(userId as string);
      return HttpResponse.json(
        {
          error: 'not_found',
          message: 'User not found or no active broadcast',
          code: 404,
          timestamp: now(),
        },
        { status: 404 }
      );
    }

    // Return public broadcast data (no sensitive info)
    const publicBroadcast: PublicBroadcastResponse = {
      user_id: broadcast.user_id,
      message: broadcast.message,
      created_at: broadcast.created_at,
      updated_at: broadcast.updated_at,
    };

    return HttpResponse.json(publicBroadcast, { status: 200 });
  }),
];

export const availabilityHandlers = [
  // GET /availability - Get current user's availability
  http.get('*/availability', ({ request }) => {
    const userId = extractUserId(request);
    
    if (!userId) {
      return HttpResponse.json(
        {
          error: 'Authentication required',
          message: 'You must be logged in to view your availability',
          code: 'AUTH_REQUIRED',
        },
        { status: 401 }
      );
    }

    let availability = mockAvailability.get(userId);
    
    // Create default availability record if it doesn't exist
    if (!availability) {
      availability = {
        id: generateId(),
        user_id: userId,
        is_available: false,
        created_at: now(),
        updated_at: now(),
      };
      mockAvailability.set(userId, availability);
    }

    return HttpResponse.json(availability, { status: 200 });
  }),

  // PUT /availability - Update current user's availability
  http.put('*/availability', async ({ request }) => {
    const userId = extractUserId(request);
    
    if (!userId) {
      return HttpResponse.json(
        {
          error: 'Authentication required',
          message: 'You must be logged in to update your availability',
          code: 'AUTH_REQUIRED',
        },
        { status: 401 }
      );
    }

    try {
      const body = await request.json() as { is_available: boolean };
      
      if (typeof body.is_available !== 'boolean') {
        return HttpResponse.json(
          {
            error: 'Invalid request body',
            message: 'is_available must be a boolean',
            code: 'INVALID_BODY',
          },
          { status: 400 }
        );
      }

      let availability = mockAvailability.get(userId);
      
      if (!availability) {
        availability = {
          id: generateId(),
          user_id: userId,
          is_available: body.is_available,
          created_at: now(),
          updated_at: now(),
        };
      } else {
        availability = {
          ...availability,
          is_available: body.is_available,
          updated_at: now(),
        };
      }

      // Set last_available_at when becoming available
      if (body.is_available) {
        availability.last_available_at = now();
      }

      mockAvailability.set(userId, availability);
      
      // Simulate network delay
      await new Promise(resolve => setTimeout(resolve, 200));

      return HttpResponse.json(availability, { status: 200 });
    } catch (error) {
      return HttpResponse.json(
        {
          error: 'Invalid request body',
          message: 'Failed to parse request body',
          code: 'INVALID_BODY',
        },
        { status: 400 }
      );
    }
  }),

  // GET /availability/:userId - Get specific user's availability
  http.get('*/availability/:userId', ({ params, request }) => {
    const requestingUserId = extractUserId(request);
    
    if (!requestingUserId) {
      return HttpResponse.json(
        {
          error: 'Authentication required',
          message: 'You must be logged in to view user availability',
          code: 'AUTH_REQUIRED',
        },
        { status: 401 }
      );
    }

    const { userId } = params;
    const availability = mockAvailability.get(userId as string);

    if (!availability) {
      return HttpResponse.json(
        {
          error: 'Availability information not found',
          message: 'Unable to retrieve user availability at this time',
          code: 'SERVICE_ERROR',
        },
        { status: 404 }
      );
    }

    // Return public availability data (no internal IDs)
    const publicAvailability: PublicAvailabilityResponse = {
      user_id: availability.user_id,
      is_available: availability.is_available,
      last_available_at: availability.last_available_at,
    };

    return HttpResponse.json(publicAvailability, { status: 200 });
  }),

  // GET /available-users - Get list of available users
  http.get('*/available-users', ({ request }) => {
    const userId = extractUserId(request);
    
    if (!userId) {
      return HttpResponse.json(
        {
          error: 'Authentication required',
          message: 'You must be logged in to discover available users',
          code: 'AUTH_REQUIRED',
        },
        { status: 401 }
      );
    }

    const url = new URL(request.url);
    const limitParam = url.searchParams.get('limit');
    const offsetParam = url.searchParams.get('offset');
    
    const limit = limitParam ? Math.min(Math.max(parseInt(limitParam, 10), 1), 100) : 50;
    const offset = offsetParam ? Math.max(parseInt(offsetParam, 10), 0) : 0;

    // Get available users (excluding the requesting user)
    const availableUsers = Array.from(mockAvailability.values())
      .filter(availability => 
        availability.is_available && 
        availability.user_id !== userId
      )
      .sort((a, b) => {
        // Sort by last_available_at descending
        const aTime = a.last_available_at ? new Date(a.last_available_at).getTime() : 0;
        const bTime = b.last_available_at ? new Date(b.last_available_at).getTime() : 0;
        return bTime - aTime;
      });

    const totalCount = availableUsers.length;
    const paginatedUsers = availableUsers.slice(offset, offset + limit);

    // Convert to public responses
    const publicResponses: PublicAvailabilityResponse[] = paginatedUsers.map(availability => ({
      user_id: availability.user_id,
      is_available: availability.is_available,
      last_available_at: availability.last_available_at,
    }));

    const response: AvailableUsersResponse = {
      data: publicResponses,
      pagination: {
        total: totalCount,
        limit,
        offset,
        has_more: offset + limit < totalCount,
        total_pages: Math.ceil(totalCount / limit),
      },
    };

    return HttpResponse.json(response, { status: 200 });
  }),

  // POST /availability/heartbeat - Send heartbeat
  http.post('*/availability/heartbeat', ({ request }) => {
    const userId = extractUserId(request);
    
    if (!userId) {
      return HttpResponse.json(
        {
          error: 'User ID not found in context',
          message: 'Authentication required',
          code: 'AUTH_REQUIRED',
        },
        { status: 401 }
      );
    }

    let availability = mockAvailability.get(userId);
    
    if (!availability) {
      // Create new availability record as available
      availability = {
        id: generateId(),
        user_id: userId,
        is_available: true,
        last_available_at: now(),
        created_at: now(),
        updated_at: now(),
      };
    } else {
      // Update existing record
      availability = {
        ...availability,
        is_available: true,
        last_available_at: now(),
        updated_at: now(),
      };
    }

    mockAvailability.set(userId, availability);

    const response: HeartbeatResponse = {
      status: 'success',
      availability,
    };

    return HttpResponse.json(response, { status: 200 });
  }),
>>>>>>> b3899712
];<|MERGE_RESOLUTION|>--- conflicted
+++ resolved
@@ -1,14 +1,6 @@
-<<<<<<< HEAD
-import { rest } from 'msw';
-import { BroadcastResponse } from '../services/broadcastClient';
-
-// Mock database for broadcasts
-const mockBroadcasts: Map<string, BroadcastResponse> = new Map();
-=======
 import { http, HttpResponse } from 'msw';
 import { BroadcastResponse, PublicBroadcastResponse } from '../services/broadcastClient';
 import { AvailabilityResponse, PublicAvailabilityResponse, AvailableUsersResponse, HeartbeatResponse } from '../services/availabilityClient';
->>>>>>> b3899712
 
 // Helper to generate UUID
 const generateId = () => crypto.randomUUID();
@@ -85,146 +77,54 @@
 
 export const broadcastHandlers = [
   // GET /broadcasts - Get current user's broadcast
-  rest.get('*/broadcasts', (req, res, ctx) => {
-    const userId = extractUserId(req);
+  http.get('*/broadcasts', ({ request }) => {
+    const userId = extractUserId(request);
     
     if (!userId) {
-      return res(
-        ctx.status(401),
-        ctx.json({
+      return HttpResponse.json(
+        {
           error: 'unauthorized',
           message: 'User not authenticated',
           code: 401,
           timestamp: now(),
-        })
+        },
+        { status: 401 }
       );
     }
 
     const broadcast = mockBroadcasts.get(userId);
 
     if (!broadcast) {
-      return res(
-        ctx.status(404),
-        ctx.json({
+      return HttpResponse.json(
+        {
           error: 'not_found',
           message: 'No active broadcast found',
           code: 404,
           timestamp: now(),
-        })
+        },
+        { status: 404 }
       );
     }
 
     // Check if broadcast is expired
     if (broadcast.expires_at && new Date(broadcast.expires_at) < new Date()) {
       mockBroadcasts.delete(userId);
-      return res(
-        ctx.status(404),
-        ctx.json({
+      return HttpResponse.json(
+        {
           error: 'not_found',
           message: 'No active broadcast found',
           code: 404,
           timestamp: now(),
-        })
-      );
-    }
-
-    return res(ctx.json(broadcast));
+        },
+        { status: 404 }
+      );
+    }
+
+    return HttpResponse.json(broadcast, { status: 200 });
   }),
 
   // POST /broadcasts - Create new broadcast
-  rest.post('*/broadcasts', async (req, res, ctx) => {
-    const authHeader = req.headers.get('Authorization');
-    const userIdHeader = req.headers.get('X-User-ID');
-    
-    if (!authHeader && !userIdHeader) {
-      return res(
-        ctx.status(401),
-        ctx.json({
-          error: 'unauthorized',
-          message: 'User not authenticated',
-          code: 401,
-          timestamp: now(),
-        })
-      );
-    }
-
-    try {
-      const body = await req.json() as { message: string; expires_in_hours?: number };
-      
-      // Validation
-      if (!body.message || body.message.trim().length === 0) {
-        return res(
-          ctx.status(400),
-          ctx.json({
-            error: 'validation_error',
-            message: 'Broadcast message cannot be empty',
-            code: 400,
-            timestamp: now(),
-          })
-        );
-      }
-
-      if (body.message.length > 200) {
-        return res(
-          ctx.status(400),
-          ctx.json({
-            error: 'validation_error',
-            message: 'Broadcast message must be 200 characters or less',
-            code: 400,
-            timestamp: now(),
-          })
-        );
-      }
-
-      const userId = userIdHeader || 'demo-user-1';
-      
-      // Check if user already has a broadcast
-      if (mockBroadcasts.has(userId)) {
-        return res(
-          ctx.status(409),
-          ctx.json({
-            error: 'conflict_error',
-            message: 'You already have an active broadcast. Please update or delete it first.',
-            code: 409,
-            timestamp: now(),
-          })
-        );
-      }
-
-      // Create new broadcast
-      const broadcast: BroadcastResponse = {
-        id: generateId(),
-        user_id: userId,
-        message: body.message.trim(),
-        is_active: true,
-        expires_at: getExpirationTime(body.expires_in_hours),
-        created_at: now(),
-        updated_at: now(),
-      };
-
-      mockBroadcasts.set(userId, broadcast);
-      
-      // Simulate network delay (reduced for testing)
-      await new Promise(resolve => setTimeout(resolve, process.env.NODE_ENV === 'test' ? 10 : 300));
-
-      return res(ctx.status(201), ctx.json(broadcast));
-    } catch (error) {
-      return res(
-        ctx.status(400),
-        ctx.json({
-          error: 'validation_error',
-          message: 'Invalid request data',
-          code: 400,
-          timestamp: now(),
-        })
-      );
-    }
-  }),
-<<<<<<< HEAD
-=======
-
-  // PUT /broadcasts - Update existing broadcast
-  http.put('*/broadcasts', async ({ request }) => {
+  http.post('*/broadcasts', async ({ request }) => {
     const authHeader = request.headers.get('Authorization');
     const userIdHeader = request.headers.get('X-User-ID');
     
@@ -269,34 +169,37 @@
       }
 
       const userId = userIdHeader || 'demo-user-1';
-      const existingBroadcast = mockBroadcasts.get(userId);
-
-      if (!existingBroadcast) {
+      
+      // Check if user already has a broadcast
+      if (mockBroadcasts.has(userId)) {
         return HttpResponse.json(
           {
-            error: 'not_found',
-            message: 'No active broadcast found to update',
-            code: 404,
+            error: 'conflict_error',
+            message: 'You already have an active broadcast. Please update or delete it first.',
+            code: 409,
             timestamp: now(),
           },
-          { status: 404 }
+          { status: 409 }
         );
       }
 
-      // Update broadcast
-      const updatedBroadcast: BroadcastResponse = {
-        ...existingBroadcast,
+      // Create new broadcast
+      const broadcast: BroadcastResponse = {
+        id: generateId(),
+        user_id: userId,
         message: body.message.trim(),
+        is_active: true,
         expires_at: getExpirationTime(body.expires_in_hours),
+        created_at: now(),
         updated_at: now(),
       };
 
-      mockBroadcasts.set(userId, updatedBroadcast);
-      
-      // Simulate network delay
-      await new Promise(resolve => setTimeout(resolve, 300));
-
-      return HttpResponse.json(updatedBroadcast, { status: 200 });
+      mockBroadcasts.set(userId, broadcast);
+      
+      // Simulate network delay (reduced for testing)
+      await new Promise(resolve => setTimeout(resolve, process.env.NODE_ENV === 'test' ? 10 : 300));
+
+      return HttpResponse.json(broadcast, { status: 201 });
     } catch (error) {
       return HttpResponse.json(
         {
@@ -308,86 +211,6 @@
         { status: 400 }
       );
     }
-  }),
-
-  // DELETE /broadcasts - Delete user's broadcast
-  http.delete('*/broadcasts', ({ request }) => {
-    const authHeader = request.headers.get('Authorization');
-    const userIdHeader = request.headers.get('X-User-ID');
-    
-    if (!authHeader && !userIdHeader) {
-      return HttpResponse.json(
-        {
-          error: 'unauthorized',
-          message: 'User not authenticated',
-          code: 401,
-          timestamp: now(),
-        },
-        { status: 401 }
-      );
-    }
-
-    const userId = userIdHeader || 'demo-user-1';
-    const existingBroadcast = mockBroadcasts.get(userId);
-
-    if (!existingBroadcast) {
-      return HttpResponse.json(
-        {
-          error: 'not_found',
-          message: 'No active broadcast found to delete',
-          code: 404,
-          timestamp: now(),
-        },
-        { status: 404 }
-      );
-    }
-
-    mockBroadcasts.delete(userId);
-    
-    // 204 No Content response
-    return new HttpResponse(null, { status: 204 });
-  }),
-
-  // GET /broadcasts/:userId - Get public user broadcast
-  http.get('*/broadcasts/:userId', ({ params }) => {
-    const { userId } = params;
-    const broadcast = mockBroadcasts.get(userId as string);
-
-    if (!broadcast) {
-      return HttpResponse.json(
-        {
-          error: 'not_found',
-          message: 'User not found or no active broadcast',
-          code: 404,
-          timestamp: now(),
-        },
-        { status: 404 }
-      );
-    }
-
-    // Check if broadcast is expired
-    if (broadcast.expires_at && new Date(broadcast.expires_at) < new Date()) {
-      mockBroadcasts.delete(userId as string);
-      return HttpResponse.json(
-        {
-          error: 'not_found',
-          message: 'User not found or no active broadcast',
-          code: 404,
-          timestamp: now(),
-        },
-        { status: 404 }
-      );
-    }
-
-    // Return public broadcast data (no sensitive info)
-    const publicBroadcast: PublicBroadcastResponse = {
-      user_id: broadcast.user_id,
-      message: broadcast.message,
-      created_at: broadcast.created_at,
-      updated_at: broadcast.updated_at,
-    };
-
-    return HttpResponse.json(publicBroadcast, { status: 200 });
   }),
 ];
 
@@ -638,5 +461,4 @@
 
     return HttpResponse.json(response, { status: 200 });
   }),
->>>>>>> b3899712
 ];