go 1.23.0
<<<<<<< HEAD

use (
    ./backend/api-gateway
    ./backend/user-svc
    ./backend/discovery-svc
    ./backend/search-svc
=======

toolchain go1.24.6

use (
	./backend/api-gateway
	./backend/chat-svc
	./backend/discovery-svc
	./backend/user-svc
>>>>>>> a4d7cf02
)<|MERGE_RESOLUTION|>--- conflicted
+++ resolved
@@ -1,19 +1,11 @@
 go 1.23.0
-<<<<<<< HEAD
-
-use (
-    ./backend/api-gateway
-    ./backend/user-svc
-    ./backend/discovery-svc
-    ./backend/search-svc
-=======
 
 toolchain go1.24.6
 
 use (
-	./backend/api-gateway
-	./backend/chat-svc
-	./backend/discovery-svc
-	./backend/user-svc
->>>>>>> a4d7cf02
+    ./backend/api-gateway
+    ./backend/chat-svc
+    ./backend/discovery-svc
+    ./backend/search-svc
+    ./backend/user-svc
 )